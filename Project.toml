--- conflicted
+++ resolved
@@ -14,13 +14,8 @@
 [compat]
 ArgCheck = "1.0, 2.0"
 Clustering = "0.13"
-<<<<<<< HEAD
 Distributions = "0.20, 0.21, 0.22, 0.23"
-Hungarian = "0.5"
-=======
-Distributions = "0.20, 0.21, 0.22"
 Hungarian = "0.5, 0.6"
->>>>>>> 0f591970
 julia = "1.0"
 
 [extras]
